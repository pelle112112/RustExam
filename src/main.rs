--- conflicted
+++ resolved
@@ -174,7 +174,6 @@
 // try_next returns a Result<Option<Document>>
 // We convert the BSON value to a string and push the filename to our array.
 // We then return the documents in JSON format.
-<<<<<<< HEAD
 
 
 // This data structure stores the mongodb id and filename
@@ -186,14 +185,9 @@
     filename: String,
 }
 
+#[poem_grants::protect("user")]
 #[handler]
 async fn get_files(db: Data<&Arc<Collection<Document>>>) -> Result<Json<Vec<FileEntry>>, StatusCode> {
-=======
-#[poem_grants::protect("user")]
-#[handler]
-async fn get_files(db: Data<&Arc<Collection<Document>>>, ) -> Result<Json<Vec<String>>, StatusCode> {
-
->>>>>>> ef3c31bd
     let mut cursor = db.find(doc! {}).await.map_err(|_| StatusCode::INTERNAL_SERVER_ERROR)?;
     let mut files = Vec::new();
 
@@ -263,8 +257,7 @@
 // body(..) Sends the file content and copies the bytes of the content field.
 #[poem_grants::protect("user")]
 #[handler]
-<<<<<<< HEAD
-async fn download_file(Path(id): Path<String>, db: Data<&Arc<Collection<Document>>>) -> Result<impl IntoResponse, StatusCode> {
+async fn download_file(Path(id): Path<String>, db: Data<&Arc<Collection<Document>>>) -> Result<Response, StatusCode> {
     use mongodb::bson::oid::ObjectId;
 
     // Convert the string ID from the URL to a MongoDB ObjectId
@@ -278,22 +271,6 @@
             doc.get("filename"),
         ) {
             let response = poem::Response::builder()
-=======
-async fn download_file(Path(filename): Path<String>, db: Data<&Arc<Collection<Document>>>, ) -> Result<Response, StatusCode> {
-    // Create a query like { "filename": "myfile.pdf" }
-    let filter = doc! { "filename": &filename };
-
-    // Try to find the file document in the DB
-    if let Some(doc) = db
-        .find_one(filter)
-        .await
-        .map_err(|_| StatusCode::INTERNAL_SERVER_ERROR)?
-    {
-        // Get the "content" field and make sure it's binary data
-        if let Some(Bson::Binary(bin)) = doc.get("content") {
-            // Return the binary data as a downloadable file
-            let response = Response::builder()
->>>>>>> ef3c31bd
                 .header("Content-Disposition", format!("attachment; filename=\"{}\"", filename))
                 .body(bin.bytes.clone());
 
