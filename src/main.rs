--- conflicted
+++ resolved
@@ -1,23 +1,19 @@
-<<<<<<< HEAD
-use poem::{get, post, handler, listener::TcpListener, Route, Server, web::{Json, Path}, EndpointExt, IntoResponse};
-use serde::Deserialize;
+mod db;
+mod auth;
+use db::*;
 use serde_json;
-mod auth;
 use auth::jwt:: {Claims, create_jwt};
 use auth::middleware::JwtMiddleware;
-=======
-mod db;
-use db::*;
 use poem::{
     get, post, handler, listener::TcpListener, Route, Server,
     web::{Json, Path},
     EndpointExt,
-    http::StatusCode
+    http::StatusCode,
+    IntoResponse
 };
 use mongodb::{bson::doc, Client, Collection};
 use std::sync::Arc;
 use serde::{Deserialize, Serialize};
->>>>>>> 5c6c5e7f
 
 // This struct defines the shape of JSON data we receive or send in API requests/responses.
 // The `name` field is expected in JSON payloads like: { "name": "Alice" }
@@ -29,16 +25,13 @@
     age: i64
 }
 
-<<<<<<< HEAD
-#[poem_grants::protect("user")]
-=======
+
 // Handles POST requests to /add_person. The #[handler] prefix is for poem to recognize it
 // This function receives JSON data like { "name": "Alice" } and deserializes it
 // into a Person, and inserts it into the MongoDB collection.
 //
 // If the insert is successful, it returns HTTP 201 Created.
 // If the insert fails, it returns HTTP 500 Internal Server Error.
->>>>>>> 5c6c5e7f
 #[handler]
 async fn add_person(
     Json(payload): Json<Person>,
@@ -186,11 +179,6 @@
     // Configure the Poem app with routes for handling various HTTP methods.
     let app = Route::new()
         .at("/hello/:name", get(hello))
-<<<<<<< HEAD
-        .at("/greet", post(greet))
-        .at("/login", post(login))
-        .with(JwtMiddleware);
-=======
         .at("/add_person", post(add_person))
         .at(
             "/person/:name",
@@ -198,6 +186,8 @@
                 .put(person_update)
                 .delete(person_delete),
         )
+        .at("/login", post(login))
+        .with(JwtMiddleware)
         .data(collection);
     // the route /person/:name is shared and will cause a duplication error.
     // .at("/person/:name", get(get_person))
@@ -206,7 +196,6 @@
     // to avoid this error we have to group these methods in a single .at()
     // then we can chain the .get .put .delete
 
->>>>>>> 5c6c5e7f
     Server::new(TcpListener::bind("localhost:3000"))
         .run(app)
         .await
