--- conflicted
+++ resolved
@@ -5,10 +5,6 @@
 use auth::jwt::{Claims, create_jwt};
 use auth::middleware::JwtMiddleware;
 use futures_util::stream::TryStreamExt;
-<<<<<<< HEAD
-
-=======
->>>>>>> ace02694
 
 use poem::{
     get, post, handler, listener::TcpListener, Route, Server, Response,
@@ -136,7 +132,6 @@
 // - `500 Internal Server Error` if a DB error occurs.
 #[poem_grants::protect("admin")]
 #[handler]
-<<<<<<< HEAD
 async fn person_delete(
     Path(name): Path<String>,
     db: poem::web::Data<&Arc<Collection<Person>>>,
@@ -218,7 +213,6 @@
 #[handler]
 fn hello(Path(name): Path<String>) -> String {
     format!("hello: {}", name)
-=======
 async fn user_delete(
     Path(username): Path<String>,
     db: Data<&Arc<Collection<User>>>,
@@ -226,7 +220,6 @@
     let collection = db.as_ref(); 
     delete_user(collection, &username).await?;
     Ok(StatusCode::OK)
->>>>>>> ace02694
 }
 
 #[derive(Deserialize)]
@@ -383,25 +376,16 @@
 // 1. Connects to the MongoDB server at `localhost:27017`.
 // 2. Selects (or creates) the database `my_api` and collection `Persons`.
 // 3. Sets up the API routes using Poem.
-<<<<<<< HEAD
-
-
-=======
->>>>>>> ace02694
+
+
 #[tokio::main]
 async fn main() -> Result<(), std::io::Error> {
     let client = Client::with_uri_str("mongodb://localhost:27017").await.unwrap();
     let db = client.database("my_api");
 
-<<<<<<< HEAD
     let collection = Arc::new(db.collection::<Person>("persons"));
     let image_collection = Arc::new(db.collection::<ImageDocument>("images"));
     let files_collection = Arc::new(db.collection::<Document>("files")); // For file binary data
-=======
-    // Wrap the collection in an Arc to safely share it across multiple threads.
-    let collection = Arc::new(db.collection::<User>("users"));
-    let files_collection = Arc::new(db.collection::<Document>("files"));
->>>>>>> ace02694
 
     let _ = initial_user_db_setup(&collection).await;
     // Configure the Poem app with routes for handling various HTTP methods.
