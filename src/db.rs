<<<<<<< HEAD
use mongodb::{bson::doc, Collection, error::Error};
use crate::{ImageDocument, Person};

// Inserts a new Person into the MongoDB collection.
=======
use futures::TryStreamExt;
use mongodb::{bson::doc, Collection, IndexModel, options::{IndexOptions}};
 use poem::{http::StatusCode, Error as PoemError};
 use crate::User;
 
 // Inserts a new Person into the MongoDB collection.
>>>>>>> ace02694
//
// # Arguments
// - `collection`: The MongoDB collection where the person will be inserted.
// - `person`: The `Person` object to be inserted.
//
// # Returns
// - `mongodb::error::Result<()>`: Returns an error if the insert fails, or `Ok(())` if successful.
 pub async fn insert_user(
     collection: &Collection<User>,
     user: &User,
 ) -> Result<(), PoemError> {
     let existing_user = collection.find_one(doc! {"username": &user.username})
         .await
         .map_err(|e| PoemError::new(e, StatusCode::INTERNAL_SERVER_ERROR))?;

     if existing_user.is_some() {
         return Err(PoemError::from_string("User with that username already exists", StatusCode::CONFLICT));
     }

     collection.insert_one(user)
         .await
         .map_err(|e| PoemError::new(e, StatusCode::INTERNAL_SERVER_ERROR))?;

     Ok(())
 }

// Finds a person by name in the MongoDB collection.
//
// # Arguments
// - `collection`: The MongoDB collection to search in.
// - `name`: The name of the person to search for.
//
// # Returns
// - `mongodb::error::Result<Option<Person>>`:
//   - `Ok(Some(person))` if a person with the given name is found.
//   - `Ok(None)` if no matching person is found.
//   - `Err(error)` if an error occurs during the query.
pub async fn find_user(
    collection: &Collection<User>,
    username: &str,
) -> mongodb::error::Result<Option<User>> {
    // Create a filter to search for a document with the specified "name" field.
    let filter = doc! { "username": username };
    // Perform the query to find the person by name.
    collection.find_one(filter).await
}

// Updates a person's name in the MongoDB collection.
//
// # Arguments
// - `collection`: The MongoDB collection to update.
// - `old_name`: The current name of the person to be updated.
// - `new_name`: The new name to update the person to.
//
// # Returns
// - `mongodb::error::Result<u64>`:
//   - Returns the number of documents matched for the update.
//   - If no documents were matched (i.e., the old name doesn't exist), it returns `Ok(0)`.
//   - If there’s an error during the update, it returns an error.
pub async fn update_user(
    collection: &Collection<User>,
    username: &str,
    new_user_details: &User,
) -> Result<(), PoemError> {
    match find_user(collection, username).await{
        Ok(_) => {
            let update = doc! { "$set": { "username": &new_user_details.username, "password": &new_user_details.password, "role": &new_user_details.role } };
            let result = collection.update_one(doc! {"username": username}, update).await;
            match result {
                Ok(_) => Ok(()),
                Err(_) => Err(PoemError::from_string("Can't change username because it is already taken",StatusCode::CONFLICT))
            }
        }
        Err(_) => {
            Err(PoemError::from_string("Internal server error", StatusCode::INTERNAL_SERVER_ERROR))
        }
    }
}

// Deletes a person by name from the MongoDB collection.
//
// # Arguments
// - `collection`: The MongoDB collection to delete from.
// - `name`: The name of the person to be deleted.
//
// # Returns
// - `mongodb::error::Result<u64>`:
//   - Returns the number of documents deleted.
//   - If no document matched the name, it returns `Ok(0)`.
//   - If there’s an error during the delete, it returns an error.
pub async fn delete_user(
    collection: &Collection<User>,
    username: &str,
) -> Result<(), PoemError> {
    // Create a filter to find the person by name.
    let filter = doc! { "username": username };
    // Execute the delete operation.
<<<<<<< HEAD
    let result = collection.delete_one(filter).await?;
    // Return the count of deleted documents.
    Ok(result.deleted_count)
}

pub async fn insert_image(
    collection: &Collection<ImageDocument>,
    image: ImageDocument,
) -> mongodb::error::Result<()> {
    collection.insert_one(image).await?;
    Ok(())
}

pub async fn get_image_by_filename(
    collection: &Collection<ImageDocument>,
    filename: &str,
) -> Result<Option<ImageDocument>, Error> {
    let filter = doc! { "filename": filename };
    collection.find_one(filter).await
}
=======
    match collection.delete_one(filter).await {
        Ok(deleted) => {
            if deleted.deleted_count == 0 {
                return Err(PoemError::from_string("The user you are trying to delete doesn't exist.", StatusCode::NOT_FOUND))
            }
            Ok(())
        },
        Err(_) => Err(PoemError::from_status(StatusCode::INTERNAL_SERVER_ERROR))
    }
}
 
 
 pub async fn login(collection: &Collection<User>, username: &str, password: &str) -> Result<User, PoemError>{
     // Attempt to find the user by username
     let user = collection
         .find_one(doc! { "username": username })
         .await
         .map_err(|e| {
             eprintln!("DB error: {}", e);
             PoemError::from_string("Database error", StatusCode::INTERNAL_SERVER_ERROR)
         })?
         .ok_or_else(|| {
             // If no user is found
             PoemError::from_string("Invalid username or password", StatusCode::UNAUTHORIZED)
         })?;

     // Password check
     if user.password != password {
         return Err(PoemError::from_string(
             "Invalid username or password",
             StatusCode::UNAUTHORIZED,
         ));
     }

     Ok(user)
 }

 pub async fn initial_user_db_setup(collection: &Collection<User>) -> mongodb::error::Result<bool> {

     let index_model = IndexModel::builder()
         .keys(doc! { "username": 1 })
         .options(
             IndexOptions::builder()
                 .unique(true)
                 .name("username_unique_index".to_string())
                 .build(),
         )
         .build();

     match collection.create_index(index_model).await {
         Ok(_) => println!("Index on username is created or already exists"),
         Err(_) => println!("Failed to create index")
     }
     
     let users_to_find :Vec<&str> = ["test", "test2"].to_vec();

     let cursor = collection.find(doc! {"username" : {"$in" : &users_to_find}}).await?;
     let test_users: Vec<User> = cursor.try_collect().await?;
     let mut admin_vector = Vec::new();
     admin_vector.push("admin".to_string());
     admin_vector.push("user".to_string());
     let mut user_vector = Vec::new();
     user_vector.push("user".to_string());
     if test_users.is_empty() {
         println!("No test users found - creating 2 test users.");
         let test_user_1 : User = User::new("test".to_string(), "test".to_string(), admin_vector);
         let test_user_2 : User = User::new("test2".to_string(), "test".to_string(), user_vector);
         if insert_user(collection, &test_user_1).await.is_ok() && insert_user(collection, &test_user_2).await.is_ok() {
             println!("Created 2 test users:");
             println!("{:?}", test_user_1);
             println!("{:?}", test_user_2);
         }
         
     } else if test_users.len() == 1 {
         println!("Found 1 existing user:");
         println!("{:?}", test_users[0]);
         if test_users[0].username.eq("test"){
            let test_user_2 : User = User::new("test2".to_string(), "test".to_string(), user_vector);
            let _ = insert_user(collection, &test_user_2).await;
            println!("Created following user");
             println!("{:?}", test_user_2)
         } else {
             let test_user_1 : User = User::new("test".to_string(), "test".to_string(), admin_vector);
             let _ = insert_user(collection, &test_user_1).await;
             println!("Created following user");
             println!("{:?}", test_user_1)
         }
     } else {
         println!("Retrieved {} test users:", test_users.len());
         for user in &test_users {
             println!("{:?}", user);
         }
     }

     Ok(true)
 }
>>>>>>> ace02694
<|MERGE_RESOLUTION|>--- conflicted
+++ resolved
@@ -1,16 +1,9 @@
-<<<<<<< HEAD
-use mongodb::{bson::doc, Collection, error::Error};
+use mongodb::{bson::doc, Collection, error::Error, IndexModel, options::{IndexOptions}};
 use crate::{ImageDocument, Person};
-
+use poem::{http::StatusCode, Error as PoemError};
+use futures::TryStreamExt;
+use crate::User;
 // Inserts a new Person into the MongoDB collection.
-=======
-use futures::TryStreamExt;
-use mongodb::{bson::doc, Collection, IndexModel, options::{IndexOptions}};
- use poem::{http::StatusCode, Error as PoemError};
- use crate::User;
- 
- // Inserts a new Person into the MongoDB collection.
->>>>>>> ace02694
 //
 // # Arguments
 // - `collection`: The MongoDB collection where the person will be inserted.
@@ -108,28 +101,6 @@
     // Create a filter to find the person by name.
     let filter = doc! { "username": username };
     // Execute the delete operation.
-<<<<<<< HEAD
-    let result = collection.delete_one(filter).await?;
-    // Return the count of deleted documents.
-    Ok(result.deleted_count)
-}
-
-pub async fn insert_image(
-    collection: &Collection<ImageDocument>,
-    image: ImageDocument,
-) -> mongodb::error::Result<()> {
-    collection.insert_one(image).await?;
-    Ok(())
-}
-
-pub async fn get_image_by_filename(
-    collection: &Collection<ImageDocument>,
-    filename: &str,
-) -> Result<Option<ImageDocument>, Error> {
-    let filter = doc! { "filename": filename };
-    collection.find_one(filter).await
-}
-=======
     match collection.delete_one(filter).await {
         Ok(deleted) => {
             if deleted.deleted_count == 0 {
@@ -139,6 +110,22 @@
         },
         Err(_) => Err(PoemError::from_status(StatusCode::INTERNAL_SERVER_ERROR))
     }
+}
+
+pub async fn insert_image(
+    collection: &Collection<ImageDocument>,
+    image: ImageDocument,
+) -> mongodb::error::Result<()> {
+    collection.insert_one(image).await?;
+    Ok(())
+}
+
+pub async fn get_image_by_filename(
+    collection: &Collection<ImageDocument>,
+    filename: &str,
+) -> Result<Option<ImageDocument>, Error> {
+    let filter = doc! { "filename": filename };
+    collection.find_one(filter).await
 }
  
  
@@ -225,5 +212,4 @@
      }
 
      Ok(true)
- }
->>>>>>> ace02694
+ }