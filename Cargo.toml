[package]
name = "poem_api"
version = "0.1.0"
edition = "2024"

[dependencies]
poem = { version = "3.0", features = ["multipart"] }
tokio = { version = "1", features = ["full"] }
serde = { version = "1", features = ["derive"] }
serde_json = "1.0.140"
chrono = "0.4.41"
jsonwebtoken = "9.1.0"
poem-grants = "3.0.2"
futures = "0.3.28"
mongodb = "3.2.3"
<<<<<<< HEAD
thiserror = "1.0.69"
=======
tokio-util = "0.7"
futures-util = "0.3.31"
>>>>>>> 9963c145
<|MERGE_RESOLUTION|>--- conflicted
+++ resolved
@@ -13,9 +13,5 @@
 poem-grants = "3.0.2"
 futures = "0.3.28"
 mongodb = "3.2.3"
-<<<<<<< HEAD
-thiserror = "1.0.69"
-=======
 tokio-util = "0.7"
 futures-util = "0.3.31"
->>>>>>> 9963c145
