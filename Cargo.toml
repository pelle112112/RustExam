[package]
name = "poem_api"
version = "0.1.0"
edition = "2024"

[dependencies]
poem = "3.0"
tokio = { version = "1", features = ["full"] }
serde = { version = "1", features = ["derive"] }
<<<<<<< HEAD
serde_json = "1.0.140"
chrono = "0.4.41"
jsonwebtoken = "9.1.0"
poem-grants = "3.0.2"
=======
futures = "0.3.28"
mongodb = "3.2.3"
>>>>>>> 5c6c5e7f
<|MERGE_RESOLUTION|>--- conflicted
+++ resolved
@@ -7,12 +7,9 @@
 poem = "3.0"
 tokio = { version = "1", features = ["full"] }
 serde = { version = "1", features = ["derive"] }
-<<<<<<< HEAD
 serde_json = "1.0.140"
 chrono = "0.4.41"
 jsonwebtoken = "9.1.0"
 poem-grants = "3.0.2"
-=======
 futures = "0.3.28"
-mongodb = "3.2.3"
->>>>>>> 5c6c5e7f
+mongodb = "3.2.3"